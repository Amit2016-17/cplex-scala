/*
 *  Source file provided under Apache License, Version 2.0, January 2004,
 *  http://www.apache.org/licenses/
 *  (c) Copyright DecisionBrain SAS 2016,2019
 */

group 'com.decisionbrain'
<<<<<<< HEAD
version '1.6.0-SNAPSHOT'
=======
version '1.5.2'
>>>>>>> 5a790dd5

apply plugin: 'java'
apply plugin: 'scala'
apply plugin: 'maven'
apply plugin: 'idea'
apply plugin: 'eclipse'
apply plugin: 'maven-publish'
apply from: 'gradle/cplex_plugin.gradle'


//
// DecisionBrain Nexus Repository for Jar files and Docker images
//

ext {
    if (!project.hasProperty('NEXUS_URL'))
        NEXUS_URL = "None"
    if (!project.hasProperty('MAVEN_USER'))
        MAVEN_USER= "None"
    if (!project.hasProperty('MAVEN_PASSWORD'))
        MAVEN_PASSWORD = "None"
}

println("Nexus URL: $NEXUS_URL")
println("Maven user: $MAVEN_USER")

task sourcesJar(type: Jar) {
    archiveClassifier = 'sources'
    from sourceSets.main.allJava
}

task javadocJar(type: Jar) {
    archiveClassifier = 'javadoc'
    from javadoc.destinationDir
}

task scaladocJar(type: Jar) {
    archiveClassifier = 'scaladoc'
    from scaladoc.destinationDir
}

apply plugin: 'maven-publish'

publishing {
    publications {
        library(MavenPublication) {
            from components.java
            artifact sourcesJar
            artifact javadocJar
            artifact scaladocJar
        }
    }
    repositories {
        maven {
            name = "Nexus"
            url = "$NEXUS_URL/repository/" + (version.endsWith('SNAPSHOT') ? "snapshots" : "releases")
            credentials {
                username = "$MAVEN_USER"
                password = "$MAVEN_PASSWORD"
            }
        }
    }
}


//
// CPLEX Home
//

compileJava {
    sourceCompatibility = 1.8
    targetCompatibility = 1.8
}

project.ext.set("copyright", new File("copyright.txt").text)

repositories {
    // HACK: if we ask Gradle to refresh the dependencies, don't look at local repo!
    if (!gradle.startParameter.refreshDependencies) {
        mavenLocal()
    }
    mavenCentral()
}

configurations.all {
    // check for SNAPSHOT Updates every time instead of every 24h
    resolutionStrategy.cacheChangingModulesFor 0, 'seconds'
}

// Custom sourceSets
sourceSets {
    test {
        java {
            srcDirs += 'src/examples/java'
        }
        scala {
            srcDirs += 'src/examples/scala'
        }
    }
}

eclipse {
    classpath {
        downloadSources=true
    }
}

idea {
    module {
        downloadSources = true
    }
}


javadoc {
    doLast {
        copy {
            from "src"
            include "**/doc-files/*.png"
            into "$buildDir/docs/javadoc"
        }
    }
    options.setHeader("<script type=\"text/javascript\" src=\"http://cdn.mathjax.org/mathjax/latest/MathJax.js?config=TeX-AMS-MML_HTMLorMML\"></script>")
    options.showFromPrivate()
    options.setBottom("$copyright")
}

scaladoc {
    doLast {
        copy {
            from "src"
            include "**/doc-files/*.png"
            into "$buildDir/docs/scaladoc"
        }
    }
}

ext {
    scalaVersion = '2.12.8'
    scalaVersionShort = '2.12'
}

dependencies {
    compile fileTree(dir: cplexStudioHome + "/cpoptimizer/lib", include: ['*.jar'])
    compile fileTree(dir: cplexStudioHome + "/cplex/lib", include: ['*.jar'])

    compile 'org.slf4j:slf4j-api:1.7.10'
    compile 'commons-lang:commons-lang:2.6'
    compile('org.scala-lang:scala-library:2.12.8')

    testCompile "org.hamcrest:hamcrest-core:1.3"
    testCompile "org.hamcrest:hamcrest-library:1.3"
    testCompile('org.mockito:mockito-all:1.9.5')
    testCompile("junit:junit:4.12")
    testCompile("org.scalatest:scalatest_$scalaVersionShort:3.0.1")
    testCompile 'org.slf4j:slf4j-simple:1.7.10'
}


task listJars {
    doLast {
        configurations.compile.each { File file -> println file.name }
    }
}

wrapper {
    gradleVersion = '5.4'
    description = 'Install Gradle Wrapper'
}
<|MERGE_RESOLUTION|>--- conflicted
+++ resolved
@@ -5,11 +5,7 @@
  */
 
 group 'com.decisionbrain'
-<<<<<<< HEAD
 version '1.6.0-SNAPSHOT'
-=======
-version '1.5.2'
->>>>>>> 5a790dd5
 
 apply plugin: 'java'
 apply plugin: 'scala'
@@ -18,7 +14,6 @@
 apply plugin: 'eclipse'
 apply plugin: 'maven-publish'
 apply from: 'gradle/cplex_plugin.gradle'
-
 
 //
 // DecisionBrain Nexus Repository for Jar files and Docker images
@@ -74,7 +69,6 @@
     }
 }
 
-
 //
 // CPLEX Home
 //
@@ -102,9 +96,6 @@
 // Custom sourceSets
 sourceSets {
     test {
-        java {
-            srcDirs += 'src/examples/java'
-        }
         scala {
             srcDirs += 'src/examples/scala'
         }
